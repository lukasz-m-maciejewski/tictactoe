cmake_minimum_required(VERSION 3.2)

option(BUILD_SHARED_LIBS "Enable compilation of shared libraries" FALSE)

# Link this 'library' to use the following warnings
add_library(project_warnings INTERFACE)

if(CMAKE_COMPILER_IS_GNUCC)
  option(ENABLE_COVERAGE "Enable coverage reporting for gcc/clang" FALSE)

  if(ENABLE_COVERAGE)
    add_compile_options(--coverage -O0)
  endif()
endif()

if(MSVC)
  target_compile_options(project_warnings INTERFACE /W4)
else()
  target_compile_options(project_warnings
                         INTERFACE
                         -Wall
                         -Wextra # reasonable and standard
                         -Wshadow # warn the user if a variable declaration shadows one from a
                                  # parent context
                         -Wnon-virtual-dtor # warn the user if a class with virtual functions has a
                                            # non-virtual destructor. This helps catch hard to
                                            # track down memory errors
                         -Wold-style-cast # warn for c-style casts
                         -Wcast-align # warn for potential performance problem casts
                         -Wunused # warn on anything being unused
                         -Woverloaded-virtual # warn if you overload (not override) a virtual
                                              # function
                         -Wpedantic # warn if non-standard C++ is used
                         -Wconversion # warn on type conversions that may lose data
                         -Wsign-conversion # warn on sign conversions
			 #-Wmisleading-indentation # warn if identation implies blocks where blocks
                                                  # do not exist
						  #-Wduplicated-cond # warn if if / else chain has duplicated conditions
						  #-Wduplicated-branches # warn if if / else branches have duplicated code
                         -Wlogical-op # warn about logical operations being used where bitwise were
                                      # probably wanted
				      #-Wnull-dereference # warn if a null dereference is detected
                         -Wuseless-cast # warn if you perform a cast to the same type
                         -Wdouble-promotion # warn if float is implicit promoted to double
                         -Wformat=2 # warn on security issues around functions that format output
                                    # (ie printf)
                         )
endif()

<<<<<<< HEAD
add_executable(intro main.cpp)
#target_compile_features(intro PRIVATE cxx_std_14)
target_link_libraries(intro PRIVATE project_warnings --coverage)
=======
#qt
find_package( Qt5Widgets REQUIRED )
set( CMAKE_AUTOMOC ON )
add_executable( helloQt qt/qtMain.cpp qt/HelloQt.cpp )
target_link_libraries( helloQt Qt5::Widgets )
target_compile_features( helloQt PUBLIC cxx_nullptr )

add_executable(intro main.cpp )
target_compile_features(intro PRIVATE cxx_lambda_init_captures)
target_link_libraries(intro PRIVATE project_warnings)

#target_link_libraries(intro --coverage)
>>>>>>> 33e66078

enable_testing()

add_executable(tester tester.cpp)
target_link_libraries(tester PRIVATE project_warnings --coverage)

<<<<<<< HEAD
=======
#target_link_libraries(tester --coverage)
>>>>>>> 33e66078
add_test(Tester tester)

#qt
if( DEFINED CPP_STARTER_USE_QT )
message( "Using Qt" )
find_package( Qt5Widgets REQUIRED )
set( CMAKE_AUTOMOC ON )
add_executable( helloQt qt/qtMain.cpp qt/HelloQt.cpp )
#set_target_properties( helloQt PROPERTIES CMAKE_AUTOMOC ON )
target_link_libraries( helloQt Qt5::Widgets )
target_compile_features( helloQt PUBLIC cxx_nullptr cxx_lambdas )
endif()

#fltk test
if( DEFINED CPP_STARTER_USE_FLTK )
find_package(FLTK REQUIRED)
add_executable(test_fltk fltk/test_fltk.cpp)
target_link_libraries(test_fltk PRIVATE project_warnings ${FLTK_LIBRARIES})
target_include_directories(test_fltk PRIVATE ${FLTK_INCLUDE_DIR})
endif()

# gtkmm test
if( DEFINED CPP_STARTER_USE_GTKMM )
find_package(PkgConfig REQUIRED)
pkg_check_modules(GTKMM REQUIRED gtkmm-3.0)
add_executable(test_gtkmm gtkmm/main.cpp gtkmm/hello_world.cpp)
target_link_libraries(test_gtkmm PRIVATE project_warnings ${GTKMM_LIBRARIES})
target_include_directories(test_gtkmm PRIVATE ${GTKMM_INCLUDE_DIRS})
endif()

# imgui example
if( DEFINED CPP_STARTER_USE_IMGUI )
find_package(SFML COMPONENTS graphics window system)
find_package(OpenGL)

# imgui + sfml built as a lib, intentionally not using full warning flags
add_library(imgui imgui/lib/imgui.cpp imgui/lib/imgui_draw.cpp imgui/lib/imgui-SFML.cpp)
target_link_libraries(imgui INTERFACE ${SFML_LIBRARIES} ${OPENGL_gl_LIBRARY})

# imgui test executable, with full warnings enabled
add_executable(test_imgui imgui/test.cpp)
target_link_libraries(test_imgui PRIVATE project_warnings imgui)
target_include_directories(test_imgui PRIVATE ${SFML_INCLUDE_DIR})
endif()

## Nana
if( DEFINED CPP_STARTER_USE_NANA )
include(ExternalProject)
ExternalProject_add(
  Nana
  GIT_REPOSITORY   https://github.com/cnjinhao/nana.git
  GIT_TAG          v1.5.6
  CMAKE_CACHE_ARGS "-DNANA_CMAKE_SHARED_LIB"
  INSTALL_COMMAND  ""
)

#ExternalProject_Get_Property(Nana NANA_INCLUDE_DIR)
ExternalProject_Get_Property(Nana SOURCE_DIR BINARY_DIR)
add_executable(test_nana nana/main.cpp)
target_include_directories(test_nana PRIVATE ${SOURCE_DIR}/include)
target_link_libraries(test_nana PRIVATE ${BINARY_DIR}/libnana.so ${NANA_LINKS})
endif()<|MERGE_RESOLUTION|>--- conflicted
+++ resolved
@@ -1,4 +1,4 @@
-cmake_minimum_required(VERSION 3.2)
+cmake_minimum_required(VERSION 3.8)
 
 option(BUILD_SHARED_LIBS "Enable compilation of shared libraries" FALSE)
 
@@ -47,34 +47,14 @@
                          )
 endif()
 
-<<<<<<< HEAD
 add_executable(intro main.cpp)
 #target_compile_features(intro PRIVATE cxx_std_14)
 target_link_libraries(intro PRIVATE project_warnings --coverage)
-=======
-#qt
-find_package( Qt5Widgets REQUIRED )
-set( CMAKE_AUTOMOC ON )
-add_executable( helloQt qt/qtMain.cpp qt/HelloQt.cpp )
-target_link_libraries( helloQt Qt5::Widgets )
-target_compile_features( helloQt PUBLIC cxx_nullptr )
-
-add_executable(intro main.cpp )
-target_compile_features(intro PRIVATE cxx_lambda_init_captures)
-target_link_libraries(intro PRIVATE project_warnings)
-
-#target_link_libraries(intro --coverage)
->>>>>>> 33e66078
 
 enable_testing()
 
 add_executable(tester tester.cpp)
 target_link_libraries(tester PRIVATE project_warnings --coverage)
-
-<<<<<<< HEAD
-=======
-#target_link_libraries(tester --coverage)
->>>>>>> 33e66078
 add_test(Tester tester)
 
 #qt
